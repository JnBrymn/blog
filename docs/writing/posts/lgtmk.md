---
draft: False
date: 2024-02-05
slug: when-to-lgtm-at-k
categories:
  - Retrieval Augmented Generation
  - Query Understanding
authors:
  - jxnl
---

# Stop using LGTM@Few as a metric (Better RAG)

!!! warning "This is a draft"

    This is a draft. I would love to receive any PRs that correct any typos. Thanks.

When giving [advice](./rag.md) to developers on [improving](./rag-inverted.md) their retrieval augmented generation, I usually say two things:

1. Look at the Data
2. Don't just look at the Data

Wise men speak in paradoxes because we are afraid of half-truths. This blog post will try to capture when to look at data and when to stop looking at data in the context of retrieval augmented generation.

I'll cover the different relevancy and ranking metrics, some stories to help you understand them, their trade-offs, and some general advice on how to think.

<!-- more -->

## When to look at data?

Look at data when the problem is very new. Do not rely on any kinds of metrics just yet. Look at the queries people are asking. Look at the documents that people are submitting. Look at the text chunks and see whether or not a single text chunk could possibly answer a question your user might have, or if you need multiple text chunks to piece together a complete answer. Look at the results from initial prototypes to understand if the retrieval task is technically feasible.

There's a lot of intuition you can gain from just looking at the data.

## When to stop?

At some point, you're going to actually want to build a system. You're going to want to iterate and improve on it. You will likely get nowhere if all you're doing is 'looking at things'. You will spend too much time guessing as to what will improve something rather than trying to measure and improve something.

> "What gets measured gets managed."

Instead, define metrics, run tests, investigate when and where the metrics are poor, and then start looking at the data again.

```mermaid
graph LR
    A[Look at Data];
    A --> B[Work on System]
    B --> C[Define Metrics]
    C --> D[Look at Metrics]
    D --> E[Look at Data with Poor Metrics]
    E --> B
```

Well, let's take a closer look at what kind of metrics we can use and how they might improve our system. And I'll give an intuitive understanding of why and how some of these metrics break down. But first I also want to talk about the importance of speed.

## Importance of Velocity

How quickly you can get metrics and run tests determines the nature of how you iterate on your software. If you're looking at a metric that takes a long time to compute, you're going to be waiting a long time to iterate on your system. So do whatever it takes to make the test that you run and the metrics you build as fast as possible!

**Example via RAG**

- **Slow Metric**: Collocating human preferences and consulting domain experts.
- **Still Slow Metric**: AI-generated metrics. When using something like GPT4, things can become very slow.
- **Fast Metrics**: Accuracy, Precision, Recall, MRR, NDCG, are computationally cheap given the labels.

<<<<<<< HEAD
The goal of any engineer, fundamentally, is to reason about the trade-offs between fast metrics and slow data, and understanding that we need to iterate and oscillate between looking at the data and looking at metrics to improve our systems.
=======
The goal is to reason about the trade-offs between fast metrics and slow data. It takes a long time to get enough data so you can move fast. But if you never do that work, we're always gonna be stuck.
>>>>>>> f9d07c8f

## Simple Metrics for Relevancy and Ranking

In the retrieval context, there are plenty of metrics to choose from. I'm gonna go describe a couple of them. But before we do that, we need to understand what @k means.

### Understanding @K

The simplest idea we should think about is the idea of @k. When we do RAG, we first have to retrieve a set of K documents. Then we will do some re-ranking potentially. And then select the top end results to show to a user or to a language model. Consider the following pipeline:

1. Fetch n documents via Keyword Search
2. Fetch n documents via Semantic Search
3. Combine them and re-rank
4. Select the top 25 chunks to show to LLM
5. Top 5 documents are shown to the user.

```mermaid
graph LR
    X[Query] --> A[Keyword Search];
    X --> B[Semantic Search];
    B --> C[Reranker]
    A --> C[Reranker]
    C --> D[Top 25]
    C --> E[Top 5]
    D --> Y[LLM]
    E --> Z[User]
```

Now let's look at some interpretations of top-k results.

| k   | Interpretation                      |
| --- | ----------------------------------- |
| 5   | Is what we show the user relevant?  |
| 25  | Is the reranker doing a good job?   |
| 50  | Is the retrieval system doing well? |
| 100 | Did we have a shot at all?          |

I strongly recommend you not focus too hard on generation from an LLM, And to stay focused on being able to provide the right context. You will be able to get a language model to be more robust and as language models improve, they will only get more resilient to irrelevant information. However, as you build out your business, this data set that you curate on relevancy will stay with you.

## Thinking about the metrics @ K

Now let's look at some metrics that we can use to evaluate the performance of our retrieval augmented generation system. The goal isn't to give a mathematical breakdown of these metrics, but instead give you a sense of what they mean and how they might be useful. And how I like to explain and interpret them at the limits.

### Mean Average Recall (MAR) @ K

Focuses on the system's capability to retrieve all relevant documents within the top K results, emphasizing the breadth of relevant information captured.

**Formula for Standard Recall**

$$
Recall@K = \frac{\text{Number of relevant documents in top K}}{\text{Total number of relevant documents}}
$$

!!! tip "Intuition: Can we catch the right answer?"

    Imagine throwing a net and goal is to catch fish, and the only thing we care about is if we catch all the fish. If we accidentally catch a dolphin or a sea turtle, thats fine!

    Consider a medical test that said every single person on the planet had cancer, I would have very high recall, because I would have found everyone, but it wouldnt be useful. This is why we often have to make trade-offs between how many things we catch and how precise we are in our predictions.

    In the context of search, recall is the fraction of relevant documents retrieved. Now, this is somewhat theoretical since we typically don't know how many relevant results there are in the index. Also, it's much easier to measure if the retrieved results are relevant, which brings us to ...

### Mean Average Precision (MAP) @ K

Assesses the accuracy of the top K retrieved documents, ensuring the relevance and precision of retrieved content.

**Formula for Standard Precision**

$$
Precision@K = \frac{\text{Number of relevant documents in top K}}{K}
$$

!!! tip "Intuition: Are we choosing too carefully?"

    If you want to go to the extremes of precision. We might want to consider a test that determines if someone is sick. If you want to be very precise, we should only identify those who are bleeding out of their eyeballs... but that's not very useful. There's gonna be a lot more people we miss as a result of our desire to be very precise.

    Again, we see that in the case of precision and recall, we are often led to trade-offs.

<<<<<<< HEAD
In the context of a language model, recall measures the number/fraction of relevant documents that were retrieved. Again, this depends on how many documents are needed. If you're doing Q&A via Wikipedia, a single document or chunk may be sufficient. On the other hand, if we want to summarize the use of synthetic data in LLMs, we may need to retrieve from multiple papers.

And precision is a function, is usually constrained by the context length, but also whether or not the irrelevant text chunks might be mislead into the LLM and giving an incorrect answer.

| Recall | Precision | Interpretation                                |
| ------ | --------- | --------------------------------------------- |
| High   | Low       | We have a shot if the LLM is robust to noise |
| Low    | High      | We might give an incomplete answer            |
| High   | High      | We have a shot and we're choosing carefully   |
| Low    | Low       | We're not doing well at all, nuke the system! |
=======
Here's a quick table of how I like to interpret my precision and recall trade-offs.

| Recall | Precision | Interpretation                                                          |
| ------ | --------- | ----------------------------------------------------------------------- |
| High   | Low       | We have a shot if the LLM is robust to noise, night run out of content. |
| Low    | High      | We might give an incomplete answer, did not get all the content         |
| High   | High      | If we do poorly here, it's because our generation prompt is...bad.      |
| Low    | Low       | We're not doing well at all, nuke the system!                           |
>>>>>>> f9d07c8f

### Mean Reciprocal Rank (MRR) @ K

Highlights the importance of quickly surfacing at least one relevant document, with an emphasis on the efficiency of relevance delivery. Matters a lot when there are only a few items we can show to the user at any given time.

**Formula**

$$
MRR = \frac{1}{|Q|} \sum_{i=1}^{|Q|} \frac{1}{\text{rank}_i}
$$

!!! tip "Intuition: How quickly can we get the right answer?"

    The best business example I can give of MRR is thinking about something like a "play next" button. If you're building Spotify, you probably don't really care if one of the next 50 songs might be a banger. If the songs in the queue are not good, users will likely churn. The same applies to YouTube rankings.

    The importance of bringing the right answer to the top is paramount. The third document is worth 1/3 of the first document. The 10th document is worth 1/10 of the first document. You can see how it dramatically decreases as you go lower. Whereas the precision and recall at K-metrics are unaffected by order.

### Normalized Discounted Cumulative Gain (NDCG) @ K

A nuanced measure that evaluates both the presence and graded relevance of documents, rewarding systems that present the most valuable information first.

$$
NDCG@K = \frac{DCG@K}{IDCG@K}
$$

!!! tip "What the fuck is even that?"

    Honestly, I wouldn't worry about it too much, especially in the context of retrieval or generation. If you want to learn more, check out [this great resource](https://www.evidentlyai.com/ranking-metrics/ndcg-metric).

    The TLDR I want to give you here is that this is just a more holistic measure of how well things are being ranked. It's not as aggressive as MRR.

    !!! note "Aggressive?"

        It's my belief that MRR and how it pushes certain rankings to the top is likely responsible for various kinds of echo chambers that might result in recommendation systems. For example, if you're watching a conspiracy theory video, the next thing you'll probably watch is going to be a conspiracy theory video.

## How to improve

Once you have a system in place and some metrics you want to improve, again, the steps are very simple.

1. Choose a metric that aligns with your goals. Distinguish between primary metrics (that must improve) and guardrail metrics (that must not regress).
2. Formulate a hypothesis and adjust the system.
3. Evaluate the impact on your chosen metric.
4. Look at poorly performing examples, and iterate.
5. Go back to step 2.

!!! warning "Beware of [Simpson's Paradox](https://en.wikipedia.org/wiki/Simpson%27s_paradox)"

    > A paradox in which a trend that appears in different groups of data disappears when these groups are combined, and the reverse trend appears for the aggregate data.

    It's very likely that you might improve the system for one type of query and make it worse for another.
    To avoid doing this on some level, we can do the following:

    1. Cluster the data (e.g., by query type, data source, etc.).
    2. Determine if the metric is consistent across different clusters.
    3. If it is, consider building a router to conditionally select one implementation over another.

## Metrics lead to Business Outcomes

All of these metrics must ultimately be in service of something else. By improving things like precision, recall, and relevancy, what we're really hoping to do is generate better results for the business. The question then you have to ask yourself is, "What does that actually improve?". Here are a couple of things that you might want to consider.

1. **User Satisfaction**: Are users happy with the answers they're getting? Could be defined by Thumb Up/Down or NPS.
2. **Engagement**: Are users coming back to the platform? Are they spending more time on the platform?
3. **Conversion**: Are users buying more things? Are they clicking on more ads?
4. **Retention**: Are users staying on the platform longer? Are they coming back more often? Do we want to improve time spent?
5. **Revenue**: Are we making more money?
6. **Cost**: Are we spending less money on infrastructure?
7. **Efficiency**: Are we able to answer more questions with the same amount of resources?

The sooner you can relate some of these short-term fast metrics with larger slow metrics, The more you can make sure that you're going down the right path. Rather than trying to optimize something that has no impact down the road.

## Conclusion

I hope this post has provided you with better intuition on how to think about relevancy of your text chunk.

1. Analyze data manually when facing a new problem, without relying on metrics initially.
2. Velocity, clock speed of your iteration, is paramount. Make sure you can measure and iterate quickly.
3. Define metrics, conduct tests, investigate areas of poor performance, and then reevaluate the system.
4. Explore simple metrics for relevance and ranking, such as MAR, MAP, MRR, and NDCG.
5. Remember that these metrics should ultimately align with desired business outcomes.<|MERGE_RESOLUTION|>--- conflicted
+++ resolved
@@ -62,11 +62,8 @@
 - **Still Slow Metric**: AI-generated metrics. When using something like GPT4, things can become very slow.
 - **Fast Metrics**: Accuracy, Precision, Recall, MRR, NDCG, are computationally cheap given the labels.
 
-<<<<<<< HEAD
-The goal of any engineer, fundamentally, is to reason about the trade-offs between fast metrics and slow data, and understanding that we need to iterate and oscillate between looking at the data and looking at metrics to improve our systems.
-=======
+
 The goal is to reason about the trade-offs between fast metrics and slow data. It takes a long time to get enough data so you can move fast. But if you never do that work, we're always gonna be stuck.
->>>>>>> f9d07c8f
 
 ## Simple Metrics for Relevancy and Ranking
 
@@ -143,27 +140,15 @@
 
     Again, we see that in the case of precision and recall, we are often led to trade-offs.
 
-<<<<<<< HEAD
-In the context of a language model, recall measures the number/fraction of relevant documents that were retrieved. Again, this depends on how many documents are needed. If you're doing Q&A via Wikipedia, a single document or chunk may be sufficient. On the other hand, if we want to summarize the use of synthetic data in LLMs, we may need to retrieve from multiple papers.
-
-And precision is a function, is usually constrained by the context length, but also whether or not the irrelevant text chunks might be mislead into the LLM and giving an incorrect answer.
-
-| Recall | Precision | Interpretation                                |
-| ------ | --------- | --------------------------------------------- |
-| High   | Low       | We have a shot if the LLM is robust to noise |
-| Low    | High      | We might give an incomplete answer            |
-| High   | High      | We have a shot and we're choosing carefully   |
-| Low    | Low       | We're not doing well at all, nuke the system! |
-=======
+
 Here's a quick table of how I like to interpret my precision and recall trade-offs.
 
 | Recall | Precision | Interpretation                                                          |
 | ------ | --------- | ----------------------------------------------------------------------- |
-| High   | Low       | We have a shot if the LLM is robust to noise, night run out of content. |
+| High   | Low       | We have a shot if the LLM is robust to noise, might run out of context length. |
 | Low    | High      | We might give an incomplete answer, did not get all the content         |
 | High   | High      | If we do poorly here, it's because our generation prompt is...bad.      |
 | Low    | Low       | We're not doing well at all, nuke the system!                           |
->>>>>>> f9d07c8f
 
 ### Mean Reciprocal Rank (MRR) @ K
 
