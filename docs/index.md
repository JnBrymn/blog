# :boom: whats up?

Currently working as an independent consultant. I use my expertise in recommendation systems to helps fast-growing startups build out their RAG applications. I am also the creator of [Instructor](https://jxnl.github.io/instructor), [Flight](https://jxnl.github.io/flight), and an ML and data science educator.

If you have general questions for me trying something new, so just [make an issue](https://github.com/jxnl/blog/issues) and tag it with `question`. I'll try to answer it in a blog post.

## Support

I want to support me, you can [sponsor me on github](https://github.com/sponsors/jxnl). I don't want to start a substack, but I do want to write more. So this will fund my morning coffee and tea.

## Writing

- [Advice for young people](./writing/posts/advice.md)
- [What I learned from trying](./writing/posts/learning.md)
- [Indie Consulting](./writing/posts/consulting.md)
- [How to ask for a referral](./writing/posts/asking.md)
- [Couches](./writing/posts/couch.md)
- [Centuar Chess](./writing/posts/centaur-chess.md)
- [Freediving Under Ice](./writing/posts/freediving.md)

## AI Engineering

<<<<<<< HEAD
- [How to ship an MVP for AI applications](./writing/posts/mvp.md)
- [5 Questions to ask yourself as sa AI Engineer](./writing/posts/stochastic-software.md)
=======
- [Free course on Weights and Biases: Structured Output](https://www.wandb.courses/courses/steering-language-models)
- [5 Questions to ask yourself as an AI Engineer](./writing/posts/stochastic-software.md)
>>>>>>> 1ea64f38
- [How to build a terrible RAG system](./writing/posts/rag-inverted.md)
- [Stop using LGTM@Few, How to improve RAG](./writing/posts/lgtmk.md)
- [Rag is more than embeddings](./writing/posts/rag.md)
- [Flight, a framework for building and executing pipelines](./writing/posts/recsys-frameworks.md)
- [LLM Observability is just plain observability](./writing/posts/llmops.md)

## Talks and Podcasts

- [Keynote: Pydantic is all you need](https://www.youtube.com/watch?v=yj-wSRJwrrc&)
- [Podcast: Weaviate](https://www.youtube.com/watch?v=higlHgYDc5E)
- [Podcast: Building with AI](https://www.youtube.com/watch?v=RuLTElrphnk)
- [Podcast: Dagshub](https://www.youtube.com/watch?v=rDP44EVpHTA)
- [Podcast: Talking Heads](https://www.youtube.com/watch?v=5-5jf3_mvBg)

## Clients

- [Rewind AI](http://rewind.ai): Rewind AI is a personal memory assistant that helps you remember, organize, and navigate your life.
- [Naro](http://narohq.com): Naro sits in the background, using contextual clues to proactively select the right content and messaging for each customer conversation, from emails to meetings.
- [Trunk Tools](https://trunktools.com/): Trunk Tools addresses the skilled labor shortage in construction, enhancing workforce productivity through AI-based tools.
- [Modal Labs](https://modal.com/): Modal specializes in cloud functions, offering a platform for running generative AI models, large-scale batch jobs, and more.
- [Pydantic](http://pydantic.dev): Pydantic provides data validation and settings management using Python type annotations, enforcing type hints at runtime with user-friendly error handling.
- [Weights & Biases](https://wandb.ai/): Wandb provides a platform for tracking machine learning experiments, offering tools for visualization, comparison, and collaboration in ML projects.
- [New Computer](http://new.computer): Dot by New Computer is an intelligent guide designed to help you remember, organize, and navigate your life.
- [Kay.ai](http://Kay.ai): Retrieve relevant context from the semantic web for your LLM apps with fully hosted embeddings.

## Work History

- Sabbatical @ South Park Commons - 2023 - Present
- Staff Machine Learning Engineer @ Stitchfix — 2016, 2018-2023
- Prev, Meta, ActionIQ, NYU, Meltwater - 2013-2018
- Computational Mathematics and Statistics @ University of Waterloo<|MERGE_RESOLUTION|>--- conflicted
+++ resolved
@@ -20,13 +20,9 @@
 
 ## AI Engineering
 
-<<<<<<< HEAD
 - [How to ship an MVP for AI applications](./writing/posts/mvp.md)
-- [5 Questions to ask yourself as sa AI Engineer](./writing/posts/stochastic-software.md)
-=======
 - [Free course on Weights and Biases: Structured Output](https://www.wandb.courses/courses/steering-language-models)
 - [5 Questions to ask yourself as an AI Engineer](./writing/posts/stochastic-software.md)
->>>>>>> 1ea64f38
 - [How to build a terrible RAG system](./writing/posts/rag-inverted.md)
 - [Stop using LGTM@Few, How to improve RAG](./writing/posts/lgtmk.md)
 - [Rag is more than embeddings](./writing/posts/rag.md)
